# Changelog

All notable changes to this project will be documented in this file.

The format is based on [Keep a Changelog](https://keepachangelog.com/en/1.0.0/),
and this project adheres to [PEP 440](https://www.python.org/dev/peps/pep-0440/)
and uses [Semantic Versioning](https://semver.org/spec/v2.0.0.html).

## [0.0.4]

### Added 
- Minimum working example of generation fo the product via `dist-s1 run`
- Integration of `dist-s1-enumerator` to identify/localize the inputs from MGRS tile ID, post-date, and track number
- Notebooks and examples to run end-to-end workflows as well as Science Application Software (SAS) workflows
- Docker image with nvidia compatibility (fixes the cuda version at 11.8)
- Download and application of the water mask (can specify a path or request it to generate from UMD GLAD LCLUC data).
- Extensive instructions in the README for various use-case scenarios.
- Golden dataset test for SAS workflow
- Allow user to specify bucket/prefix for S3 upload - makes library compatible with Hyp3.
- Ensure Earthdata credentials are provided in ~/.netrc and allow for them to be passed as suitable evnironment variables.
<<<<<<< HEAD
- Create a GPU compatible docker image (ongoing) - use nvidia docker image.
=======
- Create a GPU compatible docker image.
- Ensures pyyaml is in the environment (used for serialization of runconfig).
- Update equality testing for DIST-S1 product comparison.
>>>>>>> 1756e2f7

### Fixed
* CLI issues with hyp3 

### Changed
- Pyproject.toml file to handle ruff

## [0.0.3]

### Added

- Python 3.13 support
- Updated dockerimage to ensure on login the conda environment is activated
- Instructions in the README for OPERA delivery.
- A `.Dockerignore` file to remove extraneous files from the docker image
- Allow `/home/ops` directory in Docker image to be open to all users

## [0.0.2]

### Added

- Pypi delivery workflow
- Entrypoint for CLI to localize data via internet (the SAS workflow is assumed not to have internet access)
- Data models for output data and product naming conventions
- Ensures output products follow the product and the tif layers follow the expected naming conventions
  - Provides testing/validation of the structure (via tmp directories)

### Changed

- CLI entrypoints now utilize `dist-s1 run_sas` and `dist-s1 run` rathern than just `dist-s1`. 
  - The `dist-s1 run_sas` is the primary entrypoint for Science Application Software (SAS) for SDS operations. 
  - The `dist-s1 run` is the simplified entrypoint for external users, allowing for the localization of data from publicly available data sources.

## [0.0.1]

### Added

- Initial internal release of the DIST-S1 project. Test github release workflow<|MERGE_RESOLUTION|>--- conflicted
+++ resolved
@@ -18,13 +18,9 @@
 - Golden dataset test for SAS workflow
 - Allow user to specify bucket/prefix for S3 upload - makes library compatible with Hyp3.
 - Ensure Earthdata credentials are provided in ~/.netrc and allow for them to be passed as suitable evnironment variables.
-<<<<<<< HEAD
 - Create a GPU compatible docker image (ongoing) - use nvidia docker image.
-=======
-- Create a GPU compatible docker image.
 - Ensures pyyaml is in the environment (used for serialization of runconfig).
 - Update equality testing for DIST-S1 product comparison.
->>>>>>> 1756e2f7
 
 ### Fixed
 * CLI issues with hyp3 
