--- conflicted
+++ resolved
@@ -9,20 +9,11 @@
 ## [0.0.7] - 2025-02-25
 
 ### Added
-<<<<<<< HEAD
-<<<<<<< HEAD
 - Water mask ability to read from large water mask.
-=======
->>>>>>> 50145c3 (Update distmetrics to have minimum 0.0.10 (#46))
-- Github issue templates (thanks to Scott Staniewicz)
-- Tests for the CLI and main python interace tests.
-- Minimum for distmetrics to ensure proper target crs is utilized when merging.
-=======
 - Github issue templates (thanks to Scott Staniewicz)
 - Tests for the CLI and main python interace tests.
 - Minimum for distmetrics to ensure proper target crs is utilized when merging.
 - Updated entrypoint for the docker container to allow for CLI arguments to be passed directly to the container.
->>>>>>> 592600e5
 
 ### Fixed
 - Ensures CLI correctly populates `apply_water_mask` and `water_mask_path` arguments.
