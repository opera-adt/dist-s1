--- conflicted
+++ resolved
@@ -20,13 +20,10 @@
 - Updated equality testing for DIST-S1 product comparison lowered comparison tolerance to 0.0001 (was 1e-05).
 - Forced minimum version of rasterio to 1.4.0 for merging operations.
 - Pydantic model updates to ensure `product_dst_dir` is set to `dst_dir` without using `setattr`.
-<<<<<<< HEAD
 - Updated some example parameters for testing.
-=======
 - Set minimum number of workers for despeckling and estimation of normal parameters to 8.
 - Logic to deal with `n_workers_for_norm_param_estimation` when GPU is available (forcing it to be 1).
 - Set `batch_size_for_despeckling` to 100.
->>>>>>> 4d527929
 
 ### Added
 - Exposes runconfig parameter to force use of a device (`cpu`, `cuda`, `mps`, or `best`). `best` will use the best available device.
@@ -40,13 +37,10 @@
 
 ### Fixed
 - Ensures that the number of workers for despeckling is not greater than the number of vCPUs (via `mp.cpu_count()`).
-<<<<<<< HEAD
 - Updates default number of parameters for CLI to match runconfig (this is what cloud operations utilize if not specified).
 - removed extraneous try/except in `normal_param_estimation_workflow` used for debugging.
-=======
 - Returned allclose absolute tolerance to 1e-05 for golden dataset comparison.
 - Ensures Earthdata credentials are provided when localizing data and can be passed as environment variables.
->>>>>>> 4d527929
 
 
 ## [0.0.7] - 2025-02-25
