--- conflicted
+++ resolved
@@ -10,9 +10,6 @@
 
 ### Added
 * Added the `0_generate_golden_dataset.py` - which was erroneously removed.
-<<<<<<< HEAD
-* Resolves https://github.com/opera-adt/dist-s1/issues/185 - needed to switch order of validation
-=======
 * Color bar in documentation
 * Latest product png for README and docs!
 * Better descriptions and names for disturbance labels. Including a description of the label table too.
@@ -22,7 +19,7 @@
 
 ### Fixed
 * Dynamic reading of `alert_high_conf_thresh` and `alert_low_conf_thresh` from product did not work  and in sequential confirmation workflow is set to type `float` exclusively.
->>>>>>> 2af46c7c
+*  Resolves https://github.com/opera-adt/dist-s1/issues/185 - needed to switch order of validation as indicated in the issue ticket - model source and context length need to be created in the AlgoConfig object before they can be used by runconfig.
 
 ## [2.0.7] - 2025-09-08
 
