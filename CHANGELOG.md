# Changelog

All notable changes to this project will be documented in this file.

The format is based on [Keep a Changelog](https://keepachangelog.com/en/1.0.0/),
and this project adheres to [PEP 440](https://www.python.org/dev/peps/pep-0440/)
and uses [Semantic Versioning](https://semver.org/spec/v2.0.0.html).

## [0.0.7] - 2025-02-25

### Added
<<<<<<< HEAD
- Water mask ability to read from large water mask.
=======
* Github issue templates (thanks to Scott Staniewicz)
>>>>>>> 928301e6

### Fixed
* Ensures CLI correctly populates `apply_water_mask` and `water_mask_path` arguments.

### Added
- Tests for the CLI and main python interace tests.

## [0.0.6] - 2025-02-21

### Fixed
- Issues with test_main.py related to where tmp directory was being created (solution, ensure tmp is made explicitly relative to the test directory as in `test_workflows.py`).
- All dependencies within virtual environment are back to conda-forge from PyPI.
- Product directory parameter is now correctly writing to the specified directory (fixes [#37](https://github.com/opera-adt/dist-s1/issues/37)).
- Fixed the CLI test (bug). The runconfig instance will have different product paths than the one created via the CLI because the product paths have the *processing time* in them, and that is different depending on when the runconfig object is created in the test and within the CLI-run test.

### Added
- Added a `n_workers_for_despeckling` argument to the `RunConfigData` model, CLI, and relevant processing functions.
- A test to ensure that the product directory is being correctly created and used within runconfig (added to test_main.py).


## [0.0.5] - 2025-02-19

### Fixed
- CLI issues with bucket/prefix for S3 upload (resolves [#32](https://github.com/opera-adt/dist-s1/issues/32)).
- Included `__main__.py` testing for the SAS entrypoint of the CLI; uses the cropped dataset to test the workflow.
- Includes `dist-s1 run_sas` testing and golden dataset comparision.
- Updates to README regarding GPU environment setup.

## [0.0.4]

### Added 
- Minimum working example of generation fo the product via `dist-s1 run`
- Integration of `dist-s1-enumerator` to identify/localize the inputs from MGRS tile ID, post-date, and track number
- Notebooks and examples to run end-to-end workflows as well as Science Application Software (SAS) workflows
- Docker image with nvidia compatibility (fixes the cuda version at 11.8)
- Download and application of the water mask (can specify a path or request it to generate from UMD GLAD LCLUC data).
- Extensive instructions in the README for various use-case scenarios.
- Golden dataset test for SAS workflow
- Allow user to specify bucket/prefix for S3 upload - makes library compatible with Hyp3.
- Ensure Earthdata credentials are provided in ~/.netrc and allow for them to be passed as suitable evnironment variables.
- Create a GPU compatible docker image (ongoing) - use nvidia docker image.
- Ensures pyyaml is in the environment (used for serialization of runconfig).
- Update equality testing for DIST-S1 product comparison.

### Fixed
* CLI issues with hyp3 

### Changed
- Pyproject.toml file to handle ruff

## [0.0.3]

### Added

- Python 3.13 support
- Updated dockerimage to ensure on login the conda environment is activated
- Instructions in the README for OPERA delivery.
- A `.Dockerignore` file to remove extraneous files from the docker image
- Allow `/home/ops` directory in Docker image to be open to all users

## [0.0.2]

### Added

- Pypi delivery workflow
- Entrypoint for CLI to localize data via internet (the SAS workflow is assumed not to have internet access)
- Data models for output data and product naming conventions
- Ensures output products follow the product and the tif layers follow the expected naming conventions
  - Provides testing/validation of the structure (via tmp directories)

### Changed

- CLI entrypoints now utilize `dist-s1 run_sas` and `dist-s1 run` rathern than just `dist-s1`. 
  - The `dist-s1 run_sas` is the primary entrypoint for Science Application Software (SAS) for SDS operations. 
  - The `dist-s1 run` is the simplified entrypoint for external users, allowing for the localization of data from publicly available data sources.

## [0.0.1]

### Added

- Initial internal release of the DIST-S1 project. Test github release workflow<|MERGE_RESOLUTION|>--- conflicted
+++ resolved
@@ -9,14 +9,11 @@
 ## [0.0.7] - 2025-02-25
 
 ### Added
-<<<<<<< HEAD
 - Water mask ability to read from large water mask.
-=======
-* Github issue templates (thanks to Scott Staniewicz)
->>>>>>> 928301e6
+- Github issue templates (thanks to Scott Staniewicz)
 
 ### Fixed
-* Ensures CLI correctly populates `apply_water_mask` and `water_mask_path` arguments.
+- Ensures CLI correctly populates `apply_water_mask` and `water_mask_path` arguments.
 
 ### Added
 - Tests for the CLI and main python interace tests.
