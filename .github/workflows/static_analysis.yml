--- conflicted
+++ resolved
@@ -3,15 +3,7 @@
 on: push
 
 jobs:
-<<<<<<< HEAD
-=======
-  # Docs: https://github.com/ASFHyP3/actions
-  call-flake8-workflow:
-    uses: ASFHyP3/actions/.github/workflows/reusable-flake8.yml@v0.15.0
-    with:
-      local_package_names: dist_s1
 
->>>>>>> 14bc805c
   call-secrets-analysis-workflow:
     uses: ASFHyP3/actions/.github/workflows/reusable-secrets-analysis.yml@v0.15.0
   
