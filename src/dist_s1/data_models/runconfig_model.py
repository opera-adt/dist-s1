from datetime import datetime
from pathlib import Path

import geopandas as gpd
import pandas as pd
import yaml
from dist_s1_enumerator.asf import append_pass_data, extract_pass_id
from dist_s1_enumerator.data_models import dist_s1_loc_input_schema
from dist_s1_enumerator.mgrs_burst_data import get_lut_by_mgrs_tile_ids
from pandera.pandas import check_input
from pydantic import BaseModel, ConfigDict, Field, ValidationError, ValidationInfo, field_validator, model_validator

from dist_s1.data_models.algoconfig_model import AlgoConfigData
from dist_s1.data_models.data_utils import (
    check_filename_format,
    get_acquisition_datetime,
    get_burst_id,
    get_opera_id,
    get_track_number,
)
from dist_s1.data_models.defaults import (
    DEFAULT_APPLY_WATER_MASK,
    DEFAULT_CHECK_INPUT_PATHS,
    DEFAULT_DST_DIR,
    DEFAULT_INPUT_DATA_DIR,
    DEFAULT_POST_DATE_BUFFER_DAYS,
)
from dist_s1.data_models.output_models import DistS1ProductDirectory, ProductNameData
from dist_s1.water_mask import water_mask_control_flow


class RunConfigData(BaseModel):
    pre_rtc_copol: list[Path | str] = Field(..., description='List of paths to pre-rtc copolarization data.')
    pre_rtc_crosspol: list[Path | str] = Field(..., description='List of paths to pre-rtc crosspolarization data.')
    post_rtc_copol: list[Path | str] = Field(..., description='List of paths to post-rtc copolarization data.')
    post_rtc_crosspol: list[Path | str] = Field(..., description='List of paths to post-rtc crosspolarization data.')
    prior_dist_s1_product: DistS1ProductDirectory | None = Field(
        default=None,
        description='Path to prior DIST-S1 product. If None, no prior product is used and confirmation is not'
        ' performed.',
    )
    mgrs_tile_id: str = Field(..., description='MGRS tile ID. Required to kick-off disturbance processing.')
    dst_dir: Path | str = DEFAULT_DST_DIR
    input_data_dir: Path | str | None = Field(
        default=DEFAULT_INPUT_DATA_DIR,
        description='Input data directory. If None, defaults to dst_dir.',
    )
    water_mask_path: Path | str | None = Field(
        default=None,
        description='Path to water mask. If None, no water mask is used.',
    )
    apply_water_mask: bool = Field(
        default=DEFAULT_APPLY_WATER_MASK,
        description='Whether to apply water mask to the input data. If True, water mask is applied to the input data. '
        'If no water mask path is provided, the tiles to generate the water mask are localized and formatted for use.',
    )
    check_input_paths: bool = Field(
        default=DEFAULT_CHECK_INPUT_PATHS,
        description='Whether to check if the input paths exist. If True, the input paths are checked. '
        'Used during testing.',
    )
    product_dst_dir: Path | str | None = Field(
        default=None,
        description='Path to product directory. If None, defaults to dst_dir.',
    )
    bucket: str | None = Field(
        default=None,
        description='Bucket to use for product storage. If None, no bucket is used.',
    )
    bucket_prefix: str | None = Field(
        default=None,
        description='Bucket prefix to use for product storage. If None, no bucket prefix is used.',
    )
    # Algorithm configuration
    algo_config: AlgoConfigData = Field(
        default_factory=AlgoConfigData,
        description='Algorithm configuration parameters.',
    )
    # Path to external algorithm config file
    algo_config_path: Path | str | None = Field(
        default=None,
        description='Path to external algorithm config file. If None, no external algorithm config is used.',
    )

    # Private attributes that are associated to properties
    _burst_ids: list[str] | None = None
    _df_inputs: pd.DataFrame | None = None
    _df_prior_dist_products: pd.DataFrame | None = None
    _df_burst_distmetrics: pd.DataFrame | None = None
    _df_mgrs_burst_lut: gpd.GeoDataFrame | None = None
    _product_name: ProductNameData | None = None
    _product_data_model: DistS1ProductDirectory | None = None
    _product_data_model_no_confirmation: DistS1ProductDirectory | None = None
    _min_acq_date: datetime | None = None
    _processing_datetime: datetime | None = None
    _algo_config_loaded: bool = False
    # Validate assignments to all fields
    model_config = ConfigDict(validate_assignment=True)

    @classmethod
    def from_yaml(cls, yaml_file: str) -> 'RunConfigData':
        """Load configuration from a YAML file and initialize RunConfigModel."""
        with Path.open(yaml_file) as file:
            data = yaml.safe_load(file)
        # Nested or flat run config
        run_params = data['run_config'] if 'run_config' in data.keys() else data
        config = cls(**run_params)
        if 'algo_config_path' in run_params.keys():
            config.algo_config = AlgoConfigData.from_yaml(run_params['algo_config_path'])
        return config

    @field_validator('pre_rtc_copol', 'pre_rtc_crosspol', 'post_rtc_copol', 'post_rtc_crosspol', mode='before')
    def convert_to_paths(cls, values: list[Path | str], info: ValidationInfo) -> list[Path]:
        """Convert all values to Path objects."""
        paths = [Path(value) if isinstance(value, str) else value for value in values]
        if info.data.get('check_input_paths', True):
            bad_paths = []
            for path in paths:
                if not path.exists():
                    bad_paths.append(path)
            if bad_paths:
                bad_paths_str = 'The following paths do not exist: ' + ', '.join(str(path) for path in bad_paths)
                raise ValueError(bad_paths_str)
        return paths

    @field_validator('dst_dir', mode='before')
    def validate_dst_dir(cls, dst_dir: Path | str | None, info: ValidationInfo) -> Path:
        dst_dir = Path(dst_dir) if isinstance(dst_dir, str) else dst_dir
        if dst_dir.exists() and not dst_dir.is_dir():
            raise ValidationError(f"Path '{dst_dir}' exists but is not a directory")
        dst_dir.mkdir(parents=True, exist_ok=True)
        return dst_dir.resolve()

    @field_validator('product_dst_dir', mode='before')
    def validate_product_dst_dir(cls, product_dst_dir: Path | str | None, info: ValidationInfo) -> Path:
        if product_dst_dir is None:
            product_dst_dir = Path(info.data['dst_dir'])
        elif isinstance(product_dst_dir, str):
            product_dst_dir = Path(product_dst_dir)
        if product_dst_dir.exists() and not product_dst_dir.is_dir():
            raise ValidationError(f"Path '{product_dst_dir}' exists but is not a directory")
        product_dst_dir.mkdir(parents=True, exist_ok=True)
        return product_dst_dir.resolve()

    @field_validator('input_data_dir', mode='before')
    def validate_input_data_dir(cls, input_data_dir: Path | str | None) -> Path | None:
        """Convert string to Path and validate if provided."""
        if input_data_dir is None:
            return None
        input_data_dir = Path(input_data_dir) if isinstance(input_data_dir, str) else input_data_dir
        if not input_data_dir.exists():
            raise ValueError(f'Input data directory does not exist: {input_data_dir}')
        if not input_data_dir.is_dir():
            raise ValueError(f'Input data directory is not a directory: {input_data_dir}')
        return input_data_dir.resolve()

    @field_validator('pre_rtc_crosspol', 'post_rtc_crosspol')
    def check_matching_lengths_copol_and_crosspol(
        cls: type['RunConfigData'], rtc_crosspol: list[Path], info: ValidationInfo
    ) -> list[Path]:
        """Ensure pre_rtc_copol and pre_rtc_crosspol have the same length."""
        key = 'pre_rtc_copol' if info.field_name == 'pre_rtc_crosspol' else 'post_rtc_copol'
        rtc_copol = info.data.get(key)
        if rtc_copol is not None and len(rtc_copol) != len(rtc_crosspol):
            raise ValueError("The lists 'pre_rtc_copol' and 'pre_rtc_crosspol' must have the same length.")
        return rtc_crosspol

    @field_validator('pre_rtc_copol', 'pre_rtc_crosspol', 'post_rtc_copol', 'post_rtc_crosspol')
    def check_filename_format(cls, values: Path, field: ValidationInfo) -> None:
        """Check the filename format to ensure correct structure and tokens."""
        for file_path in values:
            check_filename_format(file_path.name, field.field_name.split('_')[-1])
        return values

    @field_validator('mgrs_tile_id')
    def validate_mgrs_tile_id(cls, mgrs_tile_id: str) -> str:
        """Validate that mgrs_tile_id is present in the lookup table."""
        df_mgrs_burst = get_lut_by_mgrs_tile_ids(mgrs_tile_id)
        if df_mgrs_burst.empty:
            raise ValueError('The MGRS tile specified is not processed by DIST-S1')
        return mgrs_tile_id

    @field_validator('algo_config_path', mode='before')
    def validate_algo_config_path(cls, algo_config_path: Path | str | None) -> Path | None:
        """Validate that algo_config_path exists if provided."""
        if algo_config_path is None:
            return None
        algo_config_path = Path(algo_config_path) if isinstance(algo_config_path, str) else algo_config_path
        if not algo_config_path.exists():
            raise ValueError(f'Algorithm config path does not exist: {algo_config_path}')
        if not algo_config_path.is_file():
            raise ValueError(f'Algorithm config path is not a file: {algo_config_path}')
        return algo_config_path

    @property
    def confirmation(self) -> bool:
        return self.prior_dist_s1_product is not None

    @property
    def processing_datetime(self) -> datetime:
        if self._processing_datetime is None:
            self._processing_datetime = datetime.now()
        return self._processing_datetime

    @property
    def min_acq_date(self) -> datetime:
        if self._min_acq_date is None:
            self._min_acq_date = min(
                get_acquisition_datetime(opera_rtc_s1_path) for opera_rtc_s1_path in self.post_rtc_copol
            )
        return self._min_acq_date

    @property
    def product_name(self) -> ProductNameData:
        if self._product_name is None:
            self._product_name = ProductNameData(
                mgrs_tile_id=self.mgrs_tile_id,
                acq_date_time=self.min_acq_date,
                processing_date_time=self.processing_datetime,
            )
        return self._product_name.name()

    @property
    def product_data_model(self) -> DistS1ProductDirectory:
        if self._product_data_model is None:
            product_name = self.product_name
            dst_dir = (
                Path(self.product_dst_dir).resolve()
                if self.product_dst_dir is not None
                else Path(self.dst_dir).resolve()
            )
            self._product_data_model = DistS1ProductDirectory(
                dst_dir=dst_dir,
                product_name=product_name,
            )
        return self._product_data_model

<<<<<<< HEAD
    @property
    def product_data_model_no_confirmation(self) -> DistS1ProductDirectory:
        if self._product_data_model_no_confirmation is None:
            product_name = self.product_name
            # Use dst_dir if product_dst_dir is None
            dst_dir = (
                Path(self.product_dst_dir).resolve()
                if self.product_dst_dir is not None
                else Path(self.dst_dir).resolve()
            )
            dst_dir = dst_dir / 'product_without_confirmation'
            self._product_data_model_no_confirmation = DistS1ProductDirectory(
                dst_dir=dst_dir,
                product_name=product_name,
            )
        return self._product_data_model_no_confirmation

    def get_public_attributes(self) -> dict:
=======
    def get_public_attributes(self, include_algo_config_params: bool = False) -> dict:
>>>>>>> 3d7dc573
        config_dict = {k: v for k, v in self.model_dump().items() if not k.startswith('_')}
        config_dict.pop('check_input_paths', None)
        config_dict.pop('algo_config', None)
        config_dict.pop('algo_config_path', None)
        if include_algo_config_params:
            config_dict.update(self.algo_config.model_dump())
        return config_dict

    def to_yaml(self, yaml_file: str | Path, algo_param_path: str | Path | None = None) -> None:
        """Save configuration to a YAML file.

        Parameters
        ----------
        yaml_file : str | Path
            Path to save the main configuration YAML file
        algo_param_path : str | Path | None, default None
            If provided, save algorithm parameters to this separate YAML file and reference it
            in the main config. If None, save all parameters in one file.
        """
        yaml_file = Path(yaml_file)

        if algo_param_path is None:
            algo_param_path = yaml_file.parent / 'algo_params.yml'
        algo_param_path = Path(algo_param_path)

        config_dict = {k: v for k, v in self.model_dump().items() if not k.startswith('_')}
        config_dict['algo_config_path'] = str(algo_param_path)
        config_dict.pop('check_input_paths', None)
        config_dict.pop('algo_config')

        yml_dict = {'run_config': config_dict}
        with yaml_file.open('w') as f:
            yaml.dump(yml_dict, f, default_flow_style=False, indent=4, sort_keys=False)
        self.algo_config.to_yml(algo_param_path)

    @classmethod
    @check_input(dist_s1_loc_input_schema, obj_getter=0, lazy=True)
    def from_product_df(
        cls,
        product_df: gpd.GeoDataFrame,
        dst_dir: Path | str | None = DEFAULT_DST_DIR,
        apply_water_mask: bool = DEFAULT_APPLY_WATER_MASK,
        water_mask_path: Path | str | None = None,
        max_pre_imgs_per_burst_mw: list[int] | None = None,
        delta_lookback_days_mw: list[int] | None = None,
        lookback_strategy: str = 'multi_window',
        prior_dist_s1_product: DistS1ProductDirectory | None = None,
    ) -> 'RunConfigData':
        """Transform input table from dist-s1-enumerator into RunConfigData object.

        Algorithm parameters should be assigned via attributes after creation.
        """
        df_pre = product_df[product_df.input_category == 'pre'].reset_index(drop=True)
        df_post = product_df[product_df.input_category == 'post'].reset_index(drop=True)
        if max_pre_imgs_per_burst_mw is None:
            from dist_s1.data_models.defaults import DEFAULT_MAX_PRE_IMGS_PER_BURST_MW

            max_pre_imgs_per_burst_mw = DEFAULT_MAX_PRE_IMGS_PER_BURST_MW
        if delta_lookback_days_mw is None:
            from dist_s1.data_models.defaults import DEFAULT_DELTA_LOOKBACK_DAYS_MW

            delta_lookback_days_mw = DEFAULT_DELTA_LOOKBACK_DAYS_MW

        # Create algorithm config with provided algorithm parameters
        algo_config = AlgoConfigData(
            max_pre_imgs_per_burst_mw=max_pre_imgs_per_burst_mw,
            delta_lookback_days_mw=delta_lookback_days_mw,
            lookback_strategy=lookback_strategy,
            post_date_buffer_days=DEFAULT_POST_DATE_BUFFER_DAYS,
        )

        runconfig_data = RunConfigData(
            pre_rtc_copol=df_pre.loc_path_copol.tolist(),
            pre_rtc_crosspol=df_pre.loc_path_crosspol.tolist(),
            post_rtc_copol=df_post.loc_path_copol.tolist(),
            post_rtc_crosspol=df_post.loc_path_crosspol.tolist(),
            mgrs_tile_id=df_pre.mgrs_tile_id.iloc[0],
            dst_dir=dst_dir,
            apply_water_mask=apply_water_mask,
            water_mask_path=water_mask_path,
            prior_dist_s1_product=prior_dist_s1_product,
            algo_config=algo_config,
        )
        return runconfig_data

    @property
    def df_tile_dist(self) -> pd.DataFrame:
        if self._df_tile_dist is None:
            pd.DataFrame(
                {
                    'delta_lookback': [0, 1, 2],
                }
            )
        return self._df_tile_dist

    @property
    def product_directory(self) -> Path:
        return Path(self.product_data_model.product_dir_path)

    @property
    def final_unformatted_tif_paths(self) -> dict:
        # We are going to have a directory without metadata, colorbar, tags, etc.
        product_no_confirmation_dir = self.dst_dir / 'product_without_confirmation'
        product_no_confirmation_dir.mkdir(parents=True, exist_ok=True)
        final_unformatted_tif_paths = {
            'alert_status_path': product_no_confirmation_dir / 'alert_status.tif',
            'metric_status_path': product_no_confirmation_dir / 'metric_status.tif',
            # cofirmation db fields
            'dist_status_path': product_no_confirmation_dir / 'dist_status.tif',
            'dist_max_path': product_no_confirmation_dir / 'dist_max.tif',
            'dist_conf_path': product_no_confirmation_dir / 'dist_conf.tif',
            'dist_date_path': product_no_confirmation_dir / 'dist_date.tif',
            'dist_count_path': product_no_confirmation_dir / 'dist_count.tif',
            'dist_perc_path': product_no_confirmation_dir / 'dist_perc.tif',
            'dist_dur_path': product_no_confirmation_dir / 'dist_dur.tif',
            'dist_last_date_path': product_no_confirmation_dir / 'dist_last_date.tif',
        }

        return final_unformatted_tif_paths

    @property
    def df_burst_distmetrics(self) -> pd.DataFrame:
        if self._df_burst_distmetrics is None:
            df_inputs = self.df_inputs
            df_post = df_inputs[df_inputs.input_category == 'post'].reset_index(drop=True)
            df_distmetrics = (
                df_post.groupby('jpl_burst_id')
                .agg({'opera_id': 'first', 'acq_dt': 'first', 'acq_date_for_mgrs_pass': 'first'})
                .reset_index(drop=False)
            )

            # Metric Paths
            metric_dir = self.dst_dir / 'metric_burst'
            metric_dir.mkdir(parents=True, exist_ok=True)
            df_distmetrics['loc_path_metric'] = df_distmetrics.opera_id.map(
                lambda id_: f'{metric_dir}/metric_{id_}.tif'
            )
            # Dist Alert Intermediate by Burst
            dist_alert_dir = self.dst_dir / 'dist_alert_burst'
            dist_alert_dir.mkdir(parents=True, exist_ok=True)
            df_distmetrics['loc_path_dist_alert_burst'] = df_distmetrics.opera_id.map(
                lambda id_: f'{dist_alert_dir}/dist_alert_{id_}.tif'
            )
            self._df_burst_distmetrics = df_distmetrics

        return self._df_burst_distmetrics

    @property
    def df_inputs(self) -> pd.DataFrame:
        if self._df_inputs is None:
            data_pre = [
                {'input_category': 'pre', 'loc_path_copol': path_copol, 'loc_path_crosspol': path_crosspol}
                for path_copol, path_crosspol in zip(self.pre_rtc_copol, self.pre_rtc_crosspol)
            ]
            data_post = [
                {'input_category': 'post', 'loc_path_copol': path_copol, 'loc_path_crosspol': path_crosspol}
                for path_copol, path_crosspol in zip(self.post_rtc_copol, self.post_rtc_crosspol)
            ]
            data = data_pre + data_post
            df = pd.DataFrame(data)
            df['opera_id'] = df.loc_path_copol.apply(get_opera_id)
            df['jpl_burst_id'] = df.loc_path_copol.apply(get_burst_id).astype(str)
            df['track_number'] = df.loc_path_copol.apply(get_track_number)
            df['acq_dt'] = df.loc_path_copol.apply(get_acquisition_datetime)
            df['pass_id'] = df.acq_dt.apply(extract_pass_id)
            df = append_pass_data(df, [self.mgrs_tile_id])
            df['dst_dir'] = self.dst_dir

            # despeckle_paths
            def get_despeckle_path(row: pd.Series, polarization: str = 'copol') -> str:
                loc_path = row.loc_path_copol if polarization == 'copol' else row.loc_path_crosspol
                loc_path = str(loc_path).replace('.tif', '_tv.tif')
                acq_pass_date = row.acq_date_for_mgrs_pass
                filename = Path(loc_path).name
                out_path = self.dst_dir / 'tv_despeckle' / acq_pass_date / filename
                return str(out_path)

            df['loc_path_copol_dspkl'] = df.apply(get_despeckle_path, polarization='copol', axis=1)
            df['loc_path_crosspol_dspkl'] = df.apply(get_despeckle_path, polarization='crosspol', axis=1)

            df = df.sort_values(by=['jpl_burst_id', 'acq_dt']).reset_index(drop=True)
            self._df_inputs = df
        return self._df_inputs.copy()

    @property
    def df_prior_dist_products(self) -> pd.DataFrame:
        VALID_SUFFIXES = (
            '_GEN-DIST-STATUS.tif',
            '_GEN-METRIC-MAX.tif',
            '_GEN-DIST-CONF.tif',
            '_GEN-DIST-DATE.tif',
            '_GEN-DIST-COUNT.tif',
            '_GEN-DIST-PERC.tif',
            '_GEN-DIST-DUR.tif',
            '_GEN-DIST-LAST-DATE.tif',
        )

        if self._df_prior_dist_products is None:
            if not self.prior_dist_s1_product:
                self._df_prior_dist_products = pd.DataFrame()
                return self._df_prior_dist_products.copy()

            # Normalize paths
            paths = [Path(p) for p in self.prior_dist_s1_product]

            # Group by base name (everything before the DIST suffix)
            grouped = {}
            for path in paths:
                for suffix in VALID_SUFFIXES:
                    if path.name.endswith(suffix):
                        key = path.name.replace(suffix, '')
                        if key not in grouped:
                            grouped[key] = {}
                        grouped[key][suffix] = path
                        break

            # Build rows for DataFrame
            rows = []
            for key, files in grouped.items():
                if all(suffix in files for suffix in VALID_SUFFIXES):
                    row = {suffix: str(files[suffix]) for suffix in VALID_SUFFIXES}
                    row['product_key'] = key
                    rows.append(row)
                else:
                    missing = [s for s in VALID_SUFFIXES if s not in files]
                    raise ValueError(f'Missing files for {key}: {missing}')

            # Rename columns to user-friendly names
            column_mapping = {
                '_GEN-DIST-STATUS.tif': 'path_dist_status',
                '_GEN-METRIC-MAX.tif': 'path_dist_max',
                '_GEN-DIST-CONF.tif': 'path_dist_conf',
                '_GEN-DIST-DATE.tif': 'path_dist_date',
                '_GEN-DIST-COUNT.tif': 'path_dist_count',
                '_GEN-DIST-PERC.tif': 'path_dist_perc',
                '_GEN-DIST-DUR.tif': 'path_dist_dur',
                '_GEN-DIST-LAST-DATE.tif': 'path_dist_last_date',
            }

            df = pd.DataFrame(rows)
            df = df.rename(columns=column_mapping)
            df = df.sort_values(by='product_key').reset_index(drop=True)
            self._df_prior_dist_products = df
            return self._df_prior_dist_products.copy()

    @model_validator(mode='after')
    def handle_water_mask_control_flow(self) -> 'RunConfigData':
        """Trigger water mask control flow when apply_water_mask is True."""
        if self.apply_water_mask and self.water_mask_path is None:
            self.water_mask_path = water_mask_control_flow(
                water_mask_path=self.water_mask_path,
                mgrs_tile_id=self.mgrs_tile_id,
                apply_water_mask=self.apply_water_mask,
                dst_dir=self.dst_dir,
                overwrite=True,
            )
        return self

    @model_validator(mode='after')
    def handle_input_data_dir_default(self) -> 'RunConfigData':
        """Set input_data_dir to dst_dir if None."""
        if self.input_data_dir is None:
            self.input_data_dir = self.dst_dir
        return self

    @model_validator(mode='after')
    def handle_algo_config_loading(self) -> 'RunConfigData':
        if self.algo_config_path is not None and self._algo_config_loaded is False:
            algo_config_data = AlgoConfigData.from_yaml(self.algo_config_path)
            self.algo_config.__dict__.update(algo_config_data.model_dump())
            self._algo_config_loaded = True
        return self<|MERGE_RESOLUTION|>--- conflicted
+++ resolved
@@ -235,7 +235,6 @@
             )
         return self._product_data_model
 
-<<<<<<< HEAD
     @property
     def product_data_model_no_confirmation(self) -> DistS1ProductDirectory:
         if self._product_data_model_no_confirmation is None:
@@ -253,14 +252,10 @@
             )
         return self._product_data_model_no_confirmation
 
-    def get_public_attributes(self) -> dict:
-=======
     def get_public_attributes(self, include_algo_config_params: bool = False) -> dict:
->>>>>>> 3d7dc573
         config_dict = {k: v for k, v in self.model_dump().items() if not k.startswith('_')}
         config_dict.pop('check_input_paths', None)
         config_dict.pop('algo_config', None)
-        config_dict.pop('algo_config_path', None)
         if include_algo_config_params:
             config_dict.update(self.algo_config.model_dump())
         return config_dict
