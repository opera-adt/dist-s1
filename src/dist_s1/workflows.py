from datetime import datetime
from functools import partial
from pathlib import Path

import pandas as pd
import torch.multiprocessing as tmp
import yaml
from tqdm.auto import tqdm

from dist_s1.aws import upload_product_to_s3
from dist_s1.constants import MODEL_CONTEXT_LENGTH
from dist_s1.data_models.runconfig_model import RunConfigData
from dist_s1.localize_rtc_s1 import localize_rtc_s1
from dist_s1.packaging import generate_browse_image, package_disturbance_tifs
from dist_s1.processing import (
    aggregate_burst_disturbance_over_lookbacks_and_serialize,
    compute_burst_disturbance_for_lookback_group_and_serialize,
    compute_normal_params_per_burst_and_serialize,
    despeckle_and_serialize_rtc_s1,
    merge_burst_disturbances_and_serialize,
    merge_burst_metrics_and_serialize,
)


# Use spawn for multiprocessing
tmp.set_start_method('spawn', force=True)


def curate_input_burst_rtc_input_for_dist(
    copol_paths: list[str], crosspol_paths: list[str], lookback: int
) -> tuple[list[Path], list[Path]]:
    """Curate the paths to the correct length for mdist estimation."""
    if len(copol_paths) != len(crosspol_paths):
        raise ValueError('The number of copol and crosspol paths must be the same')
    dates_copol = [Path(path).stem.split('_')[4] for path in copol_paths]
    dates_crosspol = [Path(path).stem.split('_')[4] for path in crosspol_paths]
    if dates_copol != dates_crosspol:
        raise ValueError('The copol and crosspol paths must have the same dates')
    n_imgs = len(copol_paths)
    start = max(n_imgs - lookback - 1, 0)
    stop = n_imgs
    copol_paths_lookback_group = copol_paths[start:stop]
    crosspol_paths_lookback_group = crosspol_paths[start:stop]
    return copol_paths_lookback_group, crosspol_paths_lookback_group


def curate_input_burst_rtc_s1_paths_for_normal_param_est(
    copol_paths: list[str], crosspol_paths: list[str], lookback: int
) -> tuple[list[Path], list[Path]]:
    """Curate the paths to the correct length for normal param estimation."""
    if len(copol_paths) != len(crosspol_paths):
        raise ValueError('The number of copol and crosspol paths must be the same')
    dates_copol = [Path(path).stem.split('_')[4] for path in copol_paths]
    dates_crosspol = [Path(path).stem.split('_')[4] for path in crosspol_paths]
    if dates_copol != dates_crosspol:
        raise ValueError('The copol and crosspol paths must have the same dates')

    n_imgs = len(copol_paths)
    start = max(n_imgs - MODEL_CONTEXT_LENGTH - lookback - 1, 0)
    stop = min(n_imgs - lookback - 1, n_imgs - 1)
    copol_paths_pre = copol_paths[start:stop]
    crosspol_paths_pre = crosspol_paths[start:stop]
    return copol_paths_pre, crosspol_paths_pre


def curate_paths_for_normal_param_est_via_burst_id_and_lookback(
    df_inputs: pd.DataFrame, df_burst_distmetrics: pd.DataFrame, burst_id: str, lookback: int
) -> tuple[list[Path], list[Path]]:
    """Curate the paths to the correct length for normal param estimation."""
    indices_input = (df_inputs.jpl_burst_id == burst_id) & (df_inputs.input_category == 'pre')
    df_burst_input_data = df_inputs[indices_input].reset_index(drop=True)
    indices_input = (df_inputs.jpl_burst_id == burst_id) & (df_inputs.input_category == 'pre')
    df_burst_input_data = df_inputs[indices_input].reset_index(drop=True)
    df_metric = df_burst_distmetrics[df_burst_distmetrics.jpl_burst_id == burst_id].reset_index(drop=True)

    copol_paths = df_burst_input_data.loc_path_copol_dspkl.tolist()
    crosspol_paths = df_burst_input_data.loc_path_crosspol_dspkl.tolist()

    # curate the paths to the correct length
    copol_paths_pre, crosspol_paths_pre = curate_input_burst_rtc_s1_paths_for_normal_param_est(
        copol_paths, crosspol_paths, lookback
    )

    output_mu_copol_l = df_metric[f'loc_path_normal_mean_delta{lookback}_copol'].tolist()
    output_mu_crosspol_l = df_metric[f'loc_path_normal_mean_delta{lookback}_crosspol'].tolist()
    output_sigma_copol_l = df_metric[f'loc_path_normal_std_delta{lookback}_copol'].tolist()
    output_sigma_crosspol_l = df_metric[f'loc_path_normal_std_delta{lookback}_crosspol'].tolist()

    assert (
        len(output_mu_copol_l)
        == len(output_mu_crosspol_l)
        == len(output_sigma_copol_l)
        == len(output_sigma_crosspol_l)
        == 1
    )

    output_mu_copol_path = output_mu_copol_l[0]
    output_mu_crosspol_path = output_mu_crosspol_l[0]
    output_sigma_copol_path = output_sigma_copol_l[0]
    output_sigma_crosspol_path = output_sigma_crosspol_l[0]
    return dict(
        copol_paths_pre=copol_paths_pre,
        crosspol_paths_pre=crosspol_paths_pre,
        output_mu_copol_path=output_mu_copol_path,
        output_mu_crosspol_path=output_mu_crosspol_path,
        output_sigma_copol_path=output_sigma_copol_path,
        output_sigma_crosspol_path=output_sigma_crosspol_path,
    )


def check_dates_of_normal_param_files(pre_paths: list[str], normal_out_path: Path) -> bool:
    last_date_of_pre_paths = pre_paths[-1].split('/')[-1].split('_')[4]
    # Format in these paths is YYYYMMDDTHHMMSS - will be within 1 day of the normal param output
    ts_pre = pd.Timestamp(last_date_of_pre_paths, tz='UTC')

    # Format in this path is YYYY-MM-DD
    ts_normal_out = pd.Timestamp(normal_out_path.name.split('_')[-2], tz='UTC')
    ts_agree = (ts_pre - ts_normal_out).days < 1
    return ts_agree


def run_dist_s1_localization_workflow(
    mgrs_tile_id: str,
    post_date: str | datetime,
    track_number: int,
    post_date_buffer_days: int = 1,
    dst_dir: str | Path = 'out',
    input_data_dir: str | Path | None = None,
    apply_water_mask: bool = True,
    water_mask_path: str | Path | None = None,
) -> RunConfigData:
    # Localize inputs
    run_config = localize_rtc_s1(
        mgrs_tile_id,
        post_date,
        track_number,
        post_date_buffer_days=post_date_buffer_days,
        dst_dir=dst_dir,
        input_data_dir=input_data_dir,
        apply_water_mask=apply_water_mask,
        water_mask_path=water_mask_path,
    )

    return run_config


def run_despeckle_workflow(run_config: RunConfigData) -> None:
    """Despeckle by burst/polarization and then serializes.

    Parameters
    ----------
    run_config : RunConfigData

    Notes
    -----
    - All input and output paths are in the run_config.
    """
    # Table has input copol/crosspol paths and output despeckled paths
    df_inputs = run_config.df_inputs

    # Inputs
    copol_paths = df_inputs.loc_path_copol.tolist()
    crosspol_paths = df_inputs.loc_path_crosspol.tolist()

    # Outputs
    dspkl_copol_paths = df_inputs.loc_path_copol_dspkl.tolist()
    dspkl_crosspol_paths = df_inputs.loc_path_crosspol_dspkl.tolist()

    assert len(copol_paths) == len(dspkl_copol_paths) == len(crosspol_paths) == len(dspkl_crosspol_paths)

    # The copol/crosspol paths must be in the same order
    rtc_paths = copol_paths + crosspol_paths
    dst_paths = dspkl_copol_paths + dspkl_crosspol_paths

    despeckle_and_serialize_rtc_s1(
        rtc_paths,
        dst_paths,
        n_workers=run_config.n_workers_for_despeckling,
        batch_size=run_config.batch_size_for_despeckling,
    )


def _process_normal_params(
<<<<<<< HEAD
        path_data: dict, 
        memory_strategy: str, 
        device: str, 
        batch_size: int, 
        stride: int, 
        optimize: bool
    ) -> None:
    return x(
=======
    path_data: dict, memory_strategy: str, device: str, model_source: str, model_cfg_path: Path, model_wts_path: Path
) -> None:
    return compute_normal_params_per_burst_and_serialize(
>>>>>>> 6e794bb3
        path_data['copol_paths_pre'],
        path_data['crosspol_paths_pre'],
        path_data['output_mu_copol_path'],
        path_data['output_mu_crosspol_path'],
        path_data['output_sigma_copol_path'],
        path_data['output_sigma_crosspol_path'],
        memory_strategy=memory_strategy,
        device=device,
<<<<<<< HEAD
        batch_size=batch_size,
        stride=stride,
        optimize=optimize
=======
        model_source=model_source,
        model_cfg_path=model_cfg_path,
        model_wts_path=model_wts_path,
>>>>>>> 6e794bb3
    )


def run_normal_param_estimation_workflow(run_config: RunConfigData) -> None:
    """Compute normal params per burst and serialize.

    Parameters
    ----------
    run_config : RunConfigData
    """
    df_inputs = run_config.df_inputs
    df_burst_distmetrics = run_config.df_burst_distmetrics

    tqdm_disable = not run_config.tqdm_enabled
    burst_id_lookback_pairs = [
        (burst_id, lookback)
        for burst_id in df_inputs.jpl_burst_id.unique()
        for lookback in range(run_config.n_lookbacks)
    ]
    norm_param_paths = [
        curate_paths_for_normal_param_est_via_burst_id_and_lookback(df_inputs, df_burst_distmetrics, burst_id, lookback)
        for burst_id, lookback in burst_id_lookback_pairs
    ]

    if run_config.n_workers_for_norm_param_estimation == 1:
        for path_data in tqdm(
            norm_param_paths,
            disable=tqdm_disable,
            desc='Normal param estimation for burst/lookback pairs',
            dynamic_ncols=True,
            leave=False,
        ):
            compute_normal_params_per_burst_and_serialize(
                path_data['copol_paths_pre'],
                path_data['crosspol_paths_pre'],
                path_data['output_mu_copol_path'],
                path_data['output_mu_crosspol_path'],
                path_data['output_sigma_copol_path'],
                path_data['output_sigma_crosspol_path'],
                memory_strategy=run_config.memory_strategy,
                device=run_config.device,
<<<<<<< HEAD
                stride=run_config.stride_for_norm_param_estimation,
                batch_size=run_config.batch_size_for_norm_param_estimation,
                optimize=run_config.optimize
=======
                model_source=run_config.model_source,
                model_cfg_path=run_config.model_cfg_path,
                model_wts_path=run_config.model_wts_path,
>>>>>>> 6e794bb3
            )
    else:
        if run_config.device in ('cuda', 'mps'):
            raise NotImplementedError('Multi-GPU processing is not supported yet')

        # Create a partial function with the memory strategy and device
        worker_fn = partial(
<<<<<<< HEAD
            _process_normal_params, memory_strategy=run_config.memory_strategy, device=run_config.device,
            stride=run_config.stride_for_norm_param_estimation, optimize=run_config.optimize,
            batch_size=run_config.batch_size_for_norm_param_estimation
=======
            _process_normal_params,
            memory_strategy=run_config.memory_strategy,
            device=run_config.device,
            model_source=run_config.model_source,
            model_cfg_path=run_config.model_cfg_path,
            model_wts_path=run_config.model_wts_path,
>>>>>>> 6e794bb3
        )

        # Start a pool of workers
        with tmp.Pool(processes=run_config.n_workers_for_norm_param_estimation) as pool:
            # Map the work to the pool and show progress
            list(
                tqdm(
                    pool.imap(worker_fn, norm_param_paths),
                    total=len(norm_param_paths),
                    desc='Normal param estimation for burst/lookback pairs',
                    dynamic_ncols=True,
                )
            )


def run_burst_disturbance_workflow(run_config: RunConfigData) -> None:
    df_inputs = run_config.df_inputs
    df_burst_distmetrics = run_config.df_burst_distmetrics

    tqdm_disable = not run_config.tqdm_enabled
    for burst_id in tqdm(df_inputs.jpl_burst_id.unique(), disable=tqdm_disable, desc='Burst disturbance'):
        indices_input = df_inputs.jpl_burst_id == burst_id
        df_burst_input_data = df_inputs[indices_input].reset_index(drop=True)
        df_metric_burst = df_burst_distmetrics[df_burst_distmetrics.jpl_burst_id == burst_id].reset_index(drop=True)

        assert df_metric_burst.shape[0] == 1

        copol_paths = sorted(df_burst_input_data.loc_path_copol_dspkl.tolist())
        crosspol_paths = sorted(df_burst_input_data.loc_path_crosspol_dspkl.tolist())

        for lookback in tqdm(range(run_config.n_lookbacks), disable=tqdm_disable, desc='Lookbacks'):
            logit_mean_copol_path = df_metric_burst[f'loc_path_normal_mean_delta{lookback}_copol'].iloc[0]
            logit_mean_crosspol_path = df_metric_burst[f'loc_path_normal_mean_delta{lookback}_crosspol'].iloc[0]
            logit_sigma_copol_path = df_metric_burst[f'loc_path_normal_std_delta{lookback}_copol'].iloc[0]
            logit_sigma_crosspol_path = df_metric_burst[f'loc_path_normal_std_delta{lookback}_crosspol'].iloc[0]

            dist_path_lookback_l = df_metric_burst[f'loc_path_disturb_delta{lookback}'].tolist()
            assert len(dist_path_lookback_l) == 1
            output_dist_path = dist_path_lookback_l[0]

            copol_paths_lookback_group, crosspol_paths_lookback_group = curate_input_burst_rtc_input_for_dist(
                copol_paths, crosspol_paths, lookback
            )
            # breakpoint()
            output_metric_path = None
            if lookback == 0:
                output_metric_path = df_metric_burst[f'loc_path_metric_delta{lookback}'].iloc[0]

            # Computes the disturbance for a a single lookback group and serlialize
            # Delta_0, Delta_1, ..., Delta_N_LOOKBACKS
            # Labels will be 0 for no disturbance, 1 for moderate confidence disturbance,
            # 2 for high confidence disturbance, and 255 for nodata
            compute_burst_disturbance_for_lookback_group_and_serialize(
                copol_paths=copol_paths_lookback_group,
                crosspol_paths=crosspol_paths_lookback_group,
                logit_mean_copol_path=logit_mean_copol_path,
                logit_mean_crosspol_path=logit_mean_crosspol_path,
                logit_sigma_copol_path=logit_sigma_copol_path,
                logit_sigma_crosspol_path=logit_sigma_crosspol_path,
                out_dist_path=output_dist_path,
                out_metric_path=output_metric_path,
                max_lookbacks=run_config.n_lookbacks,
                moderate_confidence_threshold=run_config.moderate_confidence_threshold,
                high_confidence_threshold=run_config.high_confidence_threshold,
            )
        # Aggregate over lookbacks
        time_aggregated_disturbance_path = df_metric_burst['loc_path_disturb_time_aggregated'].iloc[0]
        disturbance_paths = [
            df_metric_burst[f'loc_path_disturb_delta{lookback}'].iloc[0] for lookback in range(run_config.n_lookbacks)
        ]
        # Aggregate the disturbances maps for all the lookbacks computed above
        # This will have the labels of the final disturbance map (see constants.py and the function itself)
        aggregate_burst_disturbance_over_lookbacks_and_serialize(
            disturbance_paths, time_aggregated_disturbance_path, run_config.n_lookbacks
        )


def run_disturbance_merge_workflow(run_config: RunConfigData) -> None:
    dst_tif_paths = run_config.final_unformatted_tif_paths

    # Metrics
    metric_burst_paths = run_config.df_burst_distmetrics['loc_path_metric_delta0'].tolist()
    dst_metric_path = dst_tif_paths['metric_status_path']
    merge_burst_metrics_and_serialize(metric_burst_paths, dst_metric_path, run_config.mgrs_tile_id)

    # Disturbance
    dist_burst_paths = run_config.df_burst_distmetrics['loc_path_disturb_time_aggregated'].tolist()
    dst_dist_path = dst_tif_paths['alert_status_path']
    merge_burst_disturbances_and_serialize(dist_burst_paths, dst_dist_path, run_config.mgrs_tile_id)

    for lookback in range(run_config.n_lookbacks):
        dist_burst_paths_delta0 = run_config.df_burst_distmetrics[f'loc_path_disturb_delta{lookback}'].tolist()
        dst_last_pass_path = dst_tif_paths[f'alert_delta{lookback}_path']
        merge_burst_disturbances_and_serialize(dist_burst_paths_delta0, dst_last_pass_path, run_config.mgrs_tile_id)


def run_dist_s1_processing_workflow(run_config: RunConfigData) -> RunConfigData:
    # Despeckle by burst
    run_despeckle_workflow(run_config)

    # Compute normal params for logit transformed data per burst
    run_normal_param_estimation_workflow(run_config)

    # Compute disturbance per burst and all possible lookbacks
    run_burst_disturbance_workflow(run_config)

    # Merge the burst-wise products
    run_disturbance_merge_workflow(run_config)

    return run_config


def run_dist_s1_packaging_workflow(run_config: RunConfigData) -> Path:
    package_disturbance_tifs(run_config)
    generate_browse_image(run_config)

    product_data = run_config.product_data_model
    product_data.validate_tif_layer_dtypes()
    product_data.validate_layer_paths()


def run_dist_s1_sas_prep_workflow(
    mgrs_tile_id: str,
    post_date: str | datetime,
    track_number: int,
    post_date_buffer_days: int = 1,
    dst_dir: str | Path = 'out',
    input_data_dir: str | Path | None = None,
    memory_strategy: str = 'high',
    moderate_confidence_threshold: float = 3.5,
    high_confidence_threshold: float = 5.5,
    tqdm_enabled: bool = True,
    apply_water_mask: bool = True,
    n_lookbacks: int = 3,
    water_mask_path: str | Path | None = None,
    product_dst_dir: str | Path | None = None,
    bucket: str | None = None,
    bucket_prefix: str = '',
    n_workers_for_despeckling: int = 5,
    device: str = 'best',
    batch_size_for_despeckling: int = 25,
    n_workers_for_norm_param_estimation: int = 1,
    model_source: str | None = None,
    model_cfg_path: str | Path | None = None,
    model_wts_path: str | Path | None = None,
) -> RunConfigData:
    run_config = run_dist_s1_localization_workflow(
        mgrs_tile_id,
        post_date,
        track_number,
        post_date_buffer_days,
        dst_dir=dst_dir,
        input_data_dir=input_data_dir,
        apply_water_mask=apply_water_mask,
        water_mask_path=water_mask_path,
    )
    run_config.memory_strategy = memory_strategy
    run_config.tqdm_enabled = tqdm_enabled
    run_config.apply_water_mask = apply_water_mask
    run_config.moderate_confidence_threshold = moderate_confidence_threshold
    run_config.high_confidence_threshold = high_confidence_threshold
    run_config.n_lookbacks = n_lookbacks
    run_config.water_mask_path = water_mask_path
    run_config.product_dst_dir = product_dst_dir
    run_config.bucket = bucket
    run_config.bucket_prefix = bucket_prefix
    run_config.n_workers_for_despeckling = n_workers_for_despeckling
    run_config.batch_size_for_despeckling = batch_size_for_despeckling
    run_config.n_workers_for_norm_param_estimation = n_workers_for_norm_param_estimation
    run_config.device = device
    run_config.model_source = model_source
    run_config.model_cfg_path = model_cfg_path
    run_config.model_wts_path = model_wts_path
    return run_config


def run_dist_s1_sas_workflow(run_config: RunConfigData) -> Path:
    _ = run_dist_s1_processing_workflow(run_config)
    _ = run_dist_s1_packaging_workflow(run_config)

    # Upload to S3 if bucket is provided
    if run_config.bucket is not None:
        upload_product_to_s3(run_config.product_directory, run_config.bucket, run_config.bucket_prefix)
    return run_config


def run_dist_s1_workflow(
    mgrs_tile_id: str,
    post_date: str | datetime,
    track_number: int,
    post_date_buffer_days: int = 1,
    dst_dir: str | Path = 'out',
    input_data_dir: str | Path | None = None,
    memory_strategy: str = 'high',
    moderate_confidence_threshold: float = 3.5,
    high_confidence_threshold: float = 5.5,
    water_mask_path: str | Path | None = None,
    tqdm_enabled: bool = True,
    apply_water_mask: bool = True,
    n_lookbacks: int = 3,
    product_dst_dir: str | Path | None = None,
    bucket: str | None = None,
    bucket_prefix: str = '',
    n_workers_for_despeckling: int = 5,
    batch_size_for_despeckling: int = 25,
    n_workers_for_norm_param_estimation: int = 1,
    device: str = 'best',
    model_source: str | None = None,
    model_cfg_path: str | Path | None = None,
    model_wts_path: str | Path | None = None,
) -> Path:
    run_config = run_dist_s1_sas_prep_workflow(
        mgrs_tile_id,
        post_date,
        track_number,
        post_date_buffer_days=post_date_buffer_days,
        dst_dir=dst_dir,
        input_data_dir=input_data_dir,
        memory_strategy=memory_strategy,
        moderate_confidence_threshold=moderate_confidence_threshold,
        high_confidence_threshold=high_confidence_threshold,
        tqdm_enabled=tqdm_enabled,
        apply_water_mask=apply_water_mask,
        n_lookbacks=n_lookbacks,
        water_mask_path=water_mask_path,
        product_dst_dir=product_dst_dir,
        bucket=bucket,
        bucket_prefix=bucket_prefix,
        n_workers_for_despeckling=n_workers_for_despeckling,
        batch_size_for_despeckling=batch_size_for_despeckling,
        n_workers_for_norm_param_estimation=n_workers_for_norm_param_estimation,
        device=device,
        model_source=model_source,
        model_cfg_path=model_cfg_path,
        model_wts_path=model_wts_path,
    )
    _ = run_dist_s1_sas_workflow(run_config)

    return run_config


def run_dist_s1_sas_prep_runconfig_yml(run_config_template_yml_path: Path | str) -> RunConfigData:
    with Path.open(run_config_template_yml_path) as file:
        data = yaml.safe_load(file)
        rc_data = data['run_config']

    # These must be present (no defaults)
    if 'mgrs_tile_id' in rc_data:
        mgrs_tile_id = rc_data['mgrs_tile_id']
    else:
        raise ValueError('Missing mgrs_tile_id in template runconfig')

    if 'post_date' in rc_data:
        post_date = rc_data['post_date']
    else:
        raise ValueError('Missing post_date in template runconfig')

    if 'track_number' in rc_data:
        track_number = rc_data['track_number']
    else:
        raise ValueError('Missing track_number in template runconfig')

    if 'dst_dir' in rc_data:
        dst_dir = rc_data['dst_dir']
    else:
        raise ValueError('Missing dst_dir in template runconfig')

    if 'water_mask_path' in rc_data:
        water_mask_path = rc_data['water_mask_path']
    else:
        raise ValueError('Missing water_mask_path in template runconfig')

    # These can be left out (they have defaults)
    apply_water_mask = rc_data.get('apply_water_mask', True)
    post_date_buffer_days = rc_data.get('post_date_buffer_days', 1)
    input_data_dir = rc_data.get('input_data_dir', dst_dir)
    memory_strategy = rc_data.get('memory_strategy', 'high')
    model_source = rc_data.get('model_source', 'internal')
    model_cfg_path = rc_data.get('model_cfg_path', None)
    model_wts_path = rc_data.get('model_wts_path', None)
    tqdm_enabled = rc_data.get('tqdm_enabled', True)
    n_lookbacks = rc_data.get('n_lookbacks', 1)
    moderate_confidence_threshold = rc_data.get('moderate_confidence_threshold', 3.5)
    high_confidence_threshold = rc_data.get('high_confidence_threshold', 5.5)
    product_dst_dir = rc_data.get('product_dst_dir', dst_dir)
    bucket = rc_data.get('bucket', None)
    bucket_prefix = rc_data.get('bucket_prefix', None)
    n_workers_for_despeckling = rc_data.get('n_workers_for_despeckling', 1)
    batch_size_for_despeckling = rc_data.get('batch_size_for_despeckling', 25)
    n_workers_for_norm_param_estimation = rc_data.get('n_workers_for_norm_param_estimation', 1)
    device = rc_data.get('device', 'cpu')

    run_config = run_dist_s1_localization_workflow(
        mgrs_tile_id,
        post_date,
        track_number,
        post_date_buffer_days,
        dst_dir=dst_dir,
        input_data_dir=input_data_dir,
        apply_water_mask=apply_water_mask,
        water_mask_path=water_mask_path,
    )

    run_config.memory_strategy = memory_strategy
    run_config.tqdm_enabled = tqdm_enabled
    run_config.apply_water_mask = apply_water_mask
    run_config.moderate_confidence_threshold = moderate_confidence_threshold
    run_config.high_confidence_threshold = high_confidence_threshold
    run_config.n_lookbacks = n_lookbacks
    run_config.water_mask_path = water_mask_path
    run_config.product_dst_dir = product_dst_dir
    run_config.bucket = bucket
    run_config.bucket_prefix = bucket_prefix
    run_config.n_workers_for_despeckling = n_workers_for_despeckling
    run_config.batch_size_for_despeckling = batch_size_for_despeckling
    run_config.n_workers_for_norm_param_estimation = n_workers_for_norm_param_estimation
    run_config.model_source = model_source
    run_config.model_cfg_path = model_cfg_path
    run_config.model_wts_path = model_wts_path
    run_config.device = device

    return run_config<|MERGE_RESOLUTION|>--- conflicted
+++ resolved
@@ -181,20 +181,17 @@
 
 
 def _process_normal_params(
-<<<<<<< HEAD
         path_data: dict, 
         memory_strategy: str, 
         device: str, 
+        model_source: str, 
+        model_cfg_path: Path, 
+        model_wts_path: Path,
         batch_size: int, 
         stride: int, 
         optimize: bool
     ) -> None:
-    return x(
-=======
-    path_data: dict, memory_strategy: str, device: str, model_source: str, model_cfg_path: Path, model_wts_path: Path
-) -> None:
     return compute_normal_params_per_burst_and_serialize(
->>>>>>> 6e794bb3
         path_data['copol_paths_pre'],
         path_data['crosspol_paths_pre'],
         path_data['output_mu_copol_path'],
@@ -203,15 +200,12 @@
         path_data['output_sigma_crosspol_path'],
         memory_strategy=memory_strategy,
         device=device,
-<<<<<<< HEAD
+        model_source=model_source,
+        model_cfg_path=model_cfg_path,
+        model_wts_path=model_wts_path,
         batch_size=batch_size,
         stride=stride,
         optimize=optimize
-=======
-        model_source=model_source,
-        model_cfg_path=model_cfg_path,
-        model_wts_path=model_wts_path,
->>>>>>> 6e794bb3
     )
 
 
@@ -253,15 +247,12 @@
                 path_data['output_sigma_crosspol_path'],
                 memory_strategy=run_config.memory_strategy,
                 device=run_config.device,
-<<<<<<< HEAD
+                model_source=run_config.model_source,
+                model_cfg_path=run_config.model_cfg_path,
+                model_wts_path=run_config.model_wts_path,
                 stride=run_config.stride_for_norm_param_estimation,
                 batch_size=run_config.batch_size_for_norm_param_estimation,
                 optimize=run_config.optimize
-=======
-                model_source=run_config.model_source,
-                model_cfg_path=run_config.model_cfg_path,
-                model_wts_path=run_config.model_wts_path,
->>>>>>> 6e794bb3
             )
     else:
         if run_config.device in ('cuda', 'mps'):
@@ -269,18 +260,15 @@
 
         # Create a partial function with the memory strategy and device
         worker_fn = partial(
-<<<<<<< HEAD
-            _process_normal_params, memory_strategy=run_config.memory_strategy, device=run_config.device,
-            stride=run_config.stride_for_norm_param_estimation, optimize=run_config.optimize,
-            batch_size=run_config.batch_size_for_norm_param_estimation
-=======
             _process_normal_params,
             memory_strategy=run_config.memory_strategy,
             device=run_config.device,
             model_source=run_config.model_source,
             model_cfg_path=run_config.model_cfg_path,
             model_wts_path=run_config.model_wts_path,
->>>>>>> 6e794bb3
+            stride=run_config.stride_for_norm_param_estimation, 
+            optimize=run_config.optimize,
+            batch_size=run_config.batch_size_for_norm_param_estimation
         )
 
         # Start a pool of workers
