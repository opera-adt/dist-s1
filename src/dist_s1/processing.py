--- conflicted
+++ resolved
@@ -56,29 +56,24 @@
     stride: int = 2,
     batch_size: int = 32,
     device: str = 'best',
-<<<<<<< HEAD
-    optimize: bool = False
-=======
+    optimize: bool = False,
     model_source: str | None = None,
     model_cfg_path: Path | None = None,
     model_wts_path: Path | None = None,
->>>>>>> 6e794bb3
 ) -> Path:
     if device not in ('cpu', 'cuda', 'mps', 'best'):
         raise ValueError(f'Invalid device: {device}')
     # For distmetrics, None is how we choose the "best" available device
     if device == 'best':
         device = None
-<<<<<<< HEAD
-    model = load_transformer_model(device=device, optimize=optimize, batch_size=batch_size)
-=======
+
     if model_source == 'external':
         model = load_transformer_model(
-            model_token=model_source, model_cfg_path=model_cfg_path, model_wts_path=model_wts_path, device=device
+            model_token=model_source, model_cfg_path=model_cfg_path, model_wts_path=model_wts_path, 
+            device=device, optimize=optimize, batch_size=batch_size
         )
     else:
-        model = load_transformer_model(device=device)
->>>>>>> 6e794bb3
+        model = load_transformer_model(device=device, optimize=optimize, batch_size=batch_size)
 
     copol_data = [open_one_ds(path) for path in pre_copol_paths_dskpl_paths]
     crosspol_data = [open_one_ds(path) for path in pre_crosspol_paths_dskpl_paths]
